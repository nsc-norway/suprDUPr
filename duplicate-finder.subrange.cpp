--- conflicted
+++ resolved
@@ -245,15 +245,6 @@
                                 str_len, pc.seq
                                 );
                         bool dup = l < TOO_MANY_DIFFERENCES;
-<<<<<<< HEAD
-                        /*bool dup = true;
-                        for(int i=0; dup && i<str_len; ++i) {
-                            if (p0.seq[i] != pc.seq[i]) {
-                                dup = false;
-                            }
-                        }*/
-=======
->>>>>>> 2ee44a10
                         
                         if (dup) {
                             #pragma omp critical (output)
@@ -455,17 +446,12 @@
 
     InputSelector isel(argc, argv);
     istream&input = *isel.input;
-<<<<<<< HEAD
 
     // TODO argument parsing: winx winy start end mismatch
 
 
-    int i;
+    unsigned int i;
     size_t start_to_coord_offset = 0, coord_to_seq_len = 0, seq_str_len = 0;
-=======
-    unsigned int i;
-    size_t start_to_coord_offset = 0, coord_to_seq_len = 0;
->>>>>>> 2ee44a10
     string header, sequence;
     getline(input, header);
     getline(input, sequence);
